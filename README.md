--- conflicted
+++ resolved
@@ -82,10 +82,6 @@
     }
 }
 ```
-<<<<<<< HEAD
-
-=======
 ## License 
 
-[MIT License](LICENSE)
->>>>>>> b5036e65
+[MIT License](LICENSE)